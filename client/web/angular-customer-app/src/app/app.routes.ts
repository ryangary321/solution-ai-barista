--- conflicted
+++ resolved
@@ -23,14 +23,11 @@
     path: 'chat',
     component: ChatbotComponent,
   },
-<<<<<<< HEAD
-  {
-    path: 'order',
-    component: OrderpageComponent,
-  },
-=======
+  // {
+  //   path: 'order',
+  //   component: OrderpageComponent,
+  // },
   // { path: '/config.html', redirectTo: '/config.html'},
   // { path: '/config', redirectTo: '/config.html'},
->>>>>>> 70015997
   { path: '**', redirectTo: '/chat' },
 ];